// USB CDC vid and pid
const USB_VID: u16 = 12346;
const USB_PID: u16 = 4097;

use crate::PortOpenError;
use crate::{FramedSerialPort, Serial};
use anyhow::anyhow;
use frostsnap_comms::{CommsMisc, ReceiveSerial};
use frostsnap_comms::{
    CoordinatorSendBody, CoordinatorUpgradeMessage, Destination, DeviceSendBody, Sha256Digest,
    FIRMWARE_IMAGE_SIZE, FIRMWARE_NEXT_CHUNK_READY_SIGNAL, FIRMWARE_UPGRADE_CHUNK_LEN,
};
use frostsnap_comms::{CoordinatorSendMessage, MAGIC_BYTES_PERIOD};
use frostsnap_core::message::DeviceToCoordinatorMessage;
use frostsnap_core::{sha2, DeviceId, Gist};
use std::collections::BTreeSet;
use std::collections::HashMap;
use std::collections::HashSet;
use std::time::Duration;
use tracing::{event, span, Level};

/// Manages the communication between coordinator and USB serial device ports given Some `S` serial
/// system API.
pub struct UsbSerialManager {
    serial_impl: Box<dyn Serial>,
    /// Matches VID and PID
    connected: HashSet<String>,
    /// Initial state
    pending: HashSet<String>,
    /// After opening port and awaiting magic bytes
    awaiting_magic: HashMap<String, AwaitingMagic>,
    /// Read magic magic bytes
    ready: HashMap<String, FramedSerialPort>,
    /// ports that seems to be busy
    ignored: HashSet<String>,
    /// Devices who Announce'd, mappings to port serial numbers
    device_ports: HashMap<DeviceId, DevicePort>,
    /// Reverse lookup from ports to devices (daisy chaining)
    reverse_device_ports: HashMap<String, Vec<DeviceId>>,
    /// Devices we sent registration ACK to
    registered_devices: BTreeSet<DeviceId>,
    /// Device labels
    device_names: HashMap<DeviceId, String>,
    /// Messages to devices waiting to be sent
    port_outbox: std::sync::mpsc::Receiver<CoordinatorSendMessage>,
    /// sometimes we need to put things in the outbox internally
    outbox_sender: std::sync::mpsc::Sender<CoordinatorSendMessage>,
    /// The firmware binary provided to devices who are doing an upgrade
    firmware_bin: Option<FirmwareBin>,
}

pub struct DevicePort {
    port: String,
    firmware_digest: Sha256Digest,
}

const COORDINATOR_MAGIC_BYTES_PERDIOD: std::time::Duration =
    std::time::Duration::from_millis(MAGIC_BYTES_PERIOD);

struct AwaitingMagic {
    port: FramedSerialPort,
    last_wrote_magic_bytes: Option<std::time::Instant>,
}

impl UsbSerialManager {
    /// Returns self and a `UsbSender` which can be used to queue messages
    pub fn new(serial_impl: Box<dyn Serial>, firmware_bin: Option<FirmwareBin>) -> Self {
        let (sender, receiver) = std::sync::mpsc::channel();
        Self {
            serial_impl,
            connected: Default::default(),
            pending: Default::default(),
            awaiting_magic: Default::default(),
            ready: Default::default(),
            ignored: Default::default(),
            device_ports: Default::default(),
            reverse_device_ports: Default::default(),
            registered_devices: Default::default(),
            device_names: Default::default(),
            port_outbox: receiver,
            outbox_sender: sender,
            firmware_bin,
        }
    }

    pub fn usb_sender(&self) -> UsbSender {
        UsbSender {
            sender: self.outbox_sender.clone(),
        }
    }

    fn disconnect(&mut self, port: &str, changes: &mut Vec<DeviceChange>) {
        event!(Level::INFO, port = port, "disconnecting port");
        self.connected.remove(port);
        self.pending.remove(port);
        self.awaiting_magic.remove(port);
        self.ready.remove(port);
        self.ignored.remove(port);
        if let Some(device_ids) = self.reverse_device_ports.remove(port) {
            for device_id in device_ids {
                if self.device_ports.remove(&device_id).is_some() {
                    changes.push(DeviceChange::Disconnected { id: device_id });
                }
                self.registered_devices.remove(&device_id);
                event!(
                    Level::DEBUG,
                    port = port,
                    device_id = device_id.to_string(),
                    "removing device because of disconnected port"
                )
            }
        }
    }

    pub fn active_ports(&self) -> HashSet<String> {
        self.registered_devices
            .iter()
            .filter_map(|device_id| {
                self.device_ports
                    .get(device_id)
                    .map(|device_port| &device_port.port)
            })
            .cloned()
            .collect::<HashSet<_>>()
    }

    pub fn poll_ports(&mut self) -> Vec<DeviceChange> {
        let span = span!(Level::DEBUG, "poll_ports");
        let _enter = span.enter();
        let mut device_changes = vec![];

        let connected_now: HashSet<String> = self
            .serial_impl
            .available_ports()
            .into_iter()
            .filter(|desc| desc.vid == USB_VID && desc.pid == USB_PID)
            .map(|desc| desc.id)
            .collect();

        let newly_connected_ports = connected_now
            .difference(&self.connected)
            .cloned()
            .collect::<Vec<_>>();
        for port in newly_connected_ports {
            event!(Level::INFO, port = port, "USB port connected");
            self.connected.insert(port.clone());
            self.pending.insert(port.clone());
        }

        let disconnected_ports = self
            .connected
            .difference(&connected_now)
            .cloned()
            .collect::<Vec<_>>();
        for port in disconnected_ports {
            event!(
                Level::DEBUG,
                port = port.to_string(),
                "USB port disconnected"
            );
            self.disconnect(&port, &mut device_changes);
        }

        for port_name in self.pending.drain().collect::<Vec<_>>() {
            let device_port = self
                .serial_impl
                .open_device_port(&port_name, frostsnap_comms::BAUDRATE)
                .map(FramedSerialPort::new);
            match device_port {
                Err(e) => match e {
                    PortOpenError::DeviceBusy => {
                        if !self.ignored.contains(&port_name) {
                            event!(
                                Level::ERROR,
                                port = port_name,
                                "Could not open port because it's being used by another process"
                            );
                            self.ignored.insert(port_name.clone());
                        }
                    }
                    PortOpenError::Other(e) => {
                        event!(
                            Level::ERROR,
                            port = port_name,
                            error = e.to_string(),
                            "Failed to open port"
                        );
                        self.pending.insert(port_name);
                    }
                },
                Ok(device_port) => {
                    event!(Level::DEBUG, port = port_name, "Opened port");
                    self.awaiting_magic.insert(
                        port_name.clone(),
                        AwaitingMagic {
                            port: device_port,
                            last_wrote_magic_bytes: None,
                        },
                    );
                }
            }
        }

        for (port_name, mut awaiting_magic) in self.awaiting_magic.drain().collect::<Vec<_>>() {
            let device_port = &mut awaiting_magic.port;
            match device_port.read_for_magic_bytes() {
                Ok(Some(supported_features)) => {
                    event!(Level::DEBUG, port = port_name, "Read magic bytes");
                    device_port.set_conch_enabled(supported_features.conch_enabled);
                    self.ready.insert(port_name, awaiting_magic.port);
                }
                Ok(None) => {
                    let time_since_last_wrote_magic = awaiting_magic
                        .last_wrote_magic_bytes
                        .as_ref()
                        .map(std::time::Instant::elapsed)
                        .unwrap_or(std::time::Duration::MAX);

                    if time_since_last_wrote_magic < COORDINATOR_MAGIC_BYTES_PERDIOD {
                        self.awaiting_magic.insert(port_name, awaiting_magic);
                        continue;
                    }

                    match device_port.write_magic_bytes() {
                        Ok(_) => {
                            event!(Level::DEBUG, port = port_name, "Wrote magic bytes");
                            awaiting_magic.last_wrote_magic_bytes = Some(std::time::Instant::now());
                            // we still need to read them so go again
                            self.awaiting_magic.insert(port_name, awaiting_magic);
                        }
                        Err(e) => {
                            event!(
                                Level::ERROR,
                                port = port_name,
                                e = e.to_string(),
                                "Failed to write magic bytes"
                            );
                            self.disconnect(&port_name, &mut device_changes);
                        }
                    }
                }
                Err(e) => {
                    event!(
                        Level::DEBUG,
                        port = port_name,
                        e = e.to_string(),
                        "failed to read magic bytes"
                    );
                    self.disconnect(&port_name, &mut device_changes);
                }
            }
        }

        // Read all messages from ready devices
        for port_name in self.ready.keys().cloned().collect::<Vec<_>>() {
            let frame = {
                let device_port = self.ready.get_mut(&port_name).expect("must exist");
                match device_port.try_read_message() {
                    Err(e) => {
                        event!(
                            Level::ERROR,
                            port = port_name,
                            error = e.to_string(),
                            "failed to read message from port"
                        );
                        self.disconnect(&port_name, &mut device_changes);
                        continue;
                    }
                    Ok(None) => continue,
                    Ok(Some(message)) => message,
                }
            };

            match frame {
                ReceiveSerial::MagicBytes(_) => {
                    event!(Level::ERROR, port = port_name, "Unexpected magic bytes");
                    self.disconnect(&port_name, &mut device_changes);
                }
                ReceiveSerial::Message(message) => {
                    match message.body.decode() {
                        Err(e) => {
                            event!(
                                Level::WARN,
                                from = message.from.to_string(),
                                error = e.to_string(),
                                "failed to decode encapsulated message - ignoring"
                            );
                        }
                        Ok(decoded) => {
                            event!(
                                Level::DEBUG,
                                port = port_name,
                                gist = decoded.gist(),
                                "decoded message"
                            );

                            match decoded {
                                DeviceSendBody::NeedName => device_changes
                                    .push(DeviceChange::NeedsName { id: message.from }),
                                DeviceSendBody::DisconnectDownstream => {
                                    if let Some(device_list) =
                                        self.reverse_device_ports.get_mut(&port_name)
                                    {
                                        if let Some((i, _)) = device_list
                                            .iter()
                                            .enumerate()
                                            .find(|(_, device_id)| **device_id == message.from)
                                        {
                                            let index_of_disconnection = i + 1;
                                            while device_list.len() > index_of_disconnection {
                                                let device_id = device_list.pop().unwrap();
                                                self.device_ports.remove(&device_id);
                                                self.registered_devices.remove(&device_id);
                                                device_changes.push(DeviceChange::Disconnected {
                                                    id: device_id,
                                                });
                                            }
                                        }
                                    }
                                }
                                DeviceSendBody::SetName { name } => {
                                    let existing_name = self.device_names.get(&message.from);
                                    if existing_name != Some(&name) {
                                        device_changes.push(DeviceChange::NameChange {
                                            id: message.from,
                                            name,
                                        });
                                    }
                                }
                                DeviceSendBody::Announce { firmware_digest } => {
                                    self.handle_announce(
                                        &port_name,
                                        message.from,
                                        firmware_digest,
                                        &mut device_changes,
                                    );
                                }
                                DeviceSendBody::Debug { message: _ } => {
                                    // XXX: We don't need to debug log this because we already debug log the gist of every message
                                    // event!(
                                    //     Level::DEBUG,
                                    //     port = port_name,
                                    //     from = message.from.to_string(),
                                    //     name = self
                                    //         .device_names
                                    //         .get(&message.from)
                                    //         .cloned()
                                    //         .unwrap_or("<unknown>".into()),
                                    //     dbg_message
                                    // );
                                }
                                DeviceSendBody::Core(core_msg) => {
                                    device_changes.push(DeviceChange::AppMessage(AppMessage {
                                        from: message.from,
                                        body: AppMessageBody::Core(core_msg),
                                    }));
                                }
                                DeviceSendBody::_LegacyAckUpgradeMode => {
                                    device_changes.push(DeviceChange::AppMessage(AppMessage {
                                        from: message.from,
                                        body: AppMessageBody::Misc(CommsMisc::AckUpgradeMode),
                                    }))
                                }
                                DeviceSendBody::Misc(inner) => {
                                    device_changes.push(DeviceChange::AppMessage(AppMessage {
                                        from: message.from,
                                        body: AppMessageBody::Misc(inner),
                                    }))
                                }
                            }
                        }
                    }
                }
                ReceiveSerial::Reset => {
<<<<<<< HEAD
=======
                    event!(Level::DEBUG, port = port_name, "Read reset downstream!");
>>>>>>> 939e6b86
                    self.disconnect(&port_name, &mut device_changes);
                }
                _ => { /* unused */ }
            }
        }

        for device_id in self.device_ports.keys() {
            if self.registered_devices.contains(device_id) {
                continue;
            }

            if let Some(device_label) = self.device_names.get(device_id) {
                event!(
                    Level::INFO,
                    device_id = device_id.to_string(),
                    "Registered device"
                );
                self.registered_devices.insert(*device_id);
                device_changes.push(DeviceChange::Registered {
                    id: *device_id,
                    name: device_label.to_string(),
                });
            }
        }

        while let Ok(mut send) = self.port_outbox.try_recv() {
            let mut ports_to_send_on = HashSet::new();
            let wire_destinations = match &mut send.target_destinations {
                Destination::All => {
                    ports_to_send_on.extend(
                        self.device_ports
                            .values()
                            .map(|device_port| &device_port.port)
                            .cloned(),
                    );
                    Destination::All
                }
                Destination::Particular(devices) => {
                    // You might be wondering why we bother to narrow down the wire destinations to
                    // those devices that are actually available. There is no good reason for this
                    // atm but it used to be necessary and it's nice to have only the devices that
                    // were actually visible to the coordinator on a particular port receive
                    // messages for sanity.
                    let mut destinations_available_now = BTreeSet::default();
                    devices.retain(|destination| match self.device_ports.get(destination) {
                        Some(device_port) => {
                            ports_to_send_on.insert(device_port.port.clone());
                            destinations_available_now.insert(*destination);
                            false
                        }
                        None => true,
                    });

                    if !devices.is_empty() {
                        event!(
                            Level::DEBUG,
                            kind = send.gist(),
                            "message not sent to all intended recipients"
                        );
                    }

                    Destination::Particular(destinations_available_now)
                }
            };

            let mut message = send.clone();
            message.target_destinations = wire_destinations;
            let dest_span = tracing::span!(
                Level::DEBUG,
                "",
                destinations = message.target_destinations.gist()
            );
            let _dest_enter = dest_span.enter();

            let gist = message.gist();

            for port_name in ports_to_send_on {
                let span =
                    tracing::span!(Level::INFO, "send on port", port = port_name, gist = gist);
                let _enter = span.enter();
                let port = match self.ready.get_mut(&port_name) {
                    Some(port) => port,
                    None => {
                        event!(
                            Level::DEBUG,
                            "not sending message because port was disconnected"
                        );
                        continue;
                    }
                };
                event!(Level::DEBUG, message = message.gist(), "queueing message");
                port.queue_send(message.clone());
            }
        }

        // poll the ports to send any messages we just queued (or queued from earlier!).
        // This is a separate step since we only send messages if we have the conch.
        for port_name in self.ready.keys().cloned().collect::<Vec<_>>() {
            let port = self.ready.get_mut(&port_name).expect("must exist");
            match port.poll_send() {
                Err(e) => {
                    event!(
                        Level::ERROR,
                        port = port_name,
                        error = e.to_string(),
                        "Failed to poll sending",
                    );
                    self.disconnect(&port_name, &mut device_changes);
                }
                Ok(_) => { /* nothing to do */ }
            }
        }

        device_changes
    }

    fn handle_announce(
        &mut self,
        port_name: &str,
        from: DeviceId,
        firmware_digest: Sha256Digest,
        device_changes: &mut Vec<DeviceChange>,
    ) {
        match self.device_ports.insert(
            from,
            DevicePort {
                port: port_name.to_string(),
                firmware_digest,
            },
        ) {
            Some(old_port_name) => {
                self.reverse_device_ports
                    .entry(old_port_name.port)
                    .or_default()
                    .retain(|device_id| *device_id != from);
            }
            None => device_changes.push(DeviceChange::Connected {
                id: from,
                firmware_digest,
                latest_firmware_digest: self
                    .firmware_bin
                    .map(|mut firmware_bin| firmware_bin.cached_digest()),
            }),
        }

        self.outbox_sender
            .send(CoordinatorSendMessage {
                message_body: CoordinatorSendBody::AnnounceAck {},
                target_destinations: Destination::from([from]),
            })
            .unwrap();

        self.reverse_device_ports
            .entry(port_name.to_string())
            .or_default()
            .push(from);

        event!(
            Level::DEBUG,
            port = port_name,
            id = from.to_string(),
            "Announced!"
        );
    }

    pub fn registered_devices(&self) -> &BTreeSet<DeviceId> {
        &self.registered_devices
    }

    pub fn accept_device_name(&mut self, id: DeviceId, name: String) {
        self.device_names.insert(id, name);
    }

    pub fn serial_impl(&self) -> &dyn Serial {
        &*self.serial_impl
    }

    pub fn serial_impl_mut(&mut self) -> &mut dyn Serial {
        &mut *self.serial_impl
    }

    pub fn devices_by_ports(&self) -> &HashMap<String, Vec<DeviceId>> {
        &self.reverse_device_ports
    }

    /// The firmware digest the device has declared it has
    pub fn firmware_digest_for_device(&self, device_id: DeviceId) -> Option<Sha256Digest> {
        self.device_ports
            .get(&device_id)
            .map(|device_port| device_port.firmware_digest)
    }

    pub fn upgrade_bin(&self) -> Option<FirmwareBin> {
        self.firmware_bin
    }

    pub fn run_firmware_upgrade(
        &mut self,
    ) -> anyhow::Result<impl Iterator<Item = anyhow::Result<f32>> + '_> {
        let firmware_bin = self.firmware_bin.ok_or(anyhow!(
            "App wasn't compiled with BUNDLE_FIRMWARE=1 so it can't do firmware upgrades"
        ))?;
        let n_chunks = firmware_bin.size().div_ceil(FIRMWARE_UPGRADE_CHUNK_LEN);
        let total_chunks = n_chunks * self.ready.len() as u32;

        let mut iters = vec![];

        for (port_index, (port, io)) in self.ready.iter_mut().enumerate() {
            let res = io.raw_send(ReceiveSerial::Message(CoordinatorSendMessage {
                target_destinations: Destination::All,
                message_body: CoordinatorSendBody::Upgrade(
                    CoordinatorUpgradeMessage::EnterUpgradeMode,
                )
                .into(),
            }));

            // give some time for devices to forward things and enter upgrade mode
            std::thread::sleep(Duration::from_millis(100));

            if let Err(e) = res {
                event!(
                    Level::ERROR,
                    port = port,
                    error = e.to_string(),
                    "unable to send firmware upgrade initialiazation message"
                );
                continue;
            }

            io.wait_for_conch()?;

            event!(Level::INFO, port = port, "starting writing firmware");
            let mut chunks = firmware_bin
                .bin
                .chunks(FIRMWARE_UPGRADE_CHUNK_LEN as usize)
                .enumerate();
            // let last = chunks.len() - 1;

            iters.push(core::iter::from_fn(move || {
                let (i, chunk) = chunks.next()?;
                if let Err(e) = io.raw_write(chunk) {
                    event!(
                        Level::ERROR,
                        port = port,
                        error = e.to_string(),
                        "writing firmware failed"
                    );
                    return Some(Err(e.into()));
                }
                let mut byte = [0u8; 1];

                match io.raw_read(&mut byte[..]) {
                    Ok(_) => {
                        if byte[0] != FIRMWARE_NEXT_CHUNK_READY_SIGNAL {
                            event!(
                                Level::DEBUG,
                                byte = byte[0].to_string(),
                                "downstream device wrote invalid signal byte"
                            );
                        }
                    }
                    Err(e) => {
                        event!(
                            Level::ERROR,
                            port = port,
                            error = e.to_string(),
                            "reading firmware progress signaling byte failed"
                        );
                        return Some(Err(e.into()));
                    }
                }

                Some(Ok(
                    ((port_index as u32 * n_chunks) + i as u32) as f32 / (total_chunks - 1) as f32
                ))
            }));
        }

        Ok(iters.into_iter().flatten())
    }
}

#[derive(Clone)]
pub struct UsbSender {
    sender: std::sync::mpsc::Sender<CoordinatorSendMessage>,
}

impl UsbSender {
    pub fn send_cancel_all(&self) {
        self.sender
            .send(CoordinatorSendMessage {
                target_destinations: frostsnap_comms::Destination::All,
                message_body: frostsnap_comms::CoordinatorSendBody::Cancel,
            })
            .expect("receiver exists");
    }

    pub fn send_cancel(&self, device_id: DeviceId) {
        self.sender
            .send(CoordinatorSendMessage {
                target_destinations: frostsnap_comms::Destination::Particular([device_id].into()),
                message_body: frostsnap_comms::CoordinatorSendBody::Cancel,
            })
            .expect("receiver exists");
    }

    pub fn update_name_preview(&self, device_id: DeviceId, name: &str) {
        self.sender
            .send(CoordinatorSendMessage {
                target_destinations: [device_id].into(),
                message_body: CoordinatorSendBody::Naming(frostsnap_comms::NameCommand::Preview(
                    name.into(),
                )),
            })
            .expect("receiver exists");
    }

    pub fn finish_naming(&self, device_id: DeviceId, name: &str) {
        event!(
            Level::INFO,
            name = name,
            device_id = device_id.to_string(),
            "Named device"
        );
        self.sender
            .send(CoordinatorSendMessage {
                target_destinations: [device_id].into(),
                message_body: CoordinatorSendBody::Naming(frostsnap_comms::NameCommand::Finish(
                    name.into(),
                )),
            })
            .expect("receiver exists");
    }

    pub fn send(&self, message: CoordinatorSendMessage) {
        self.sender.send(message).expect("receiver exists")
    }

    pub fn wipe_device_data(&self, device_id: DeviceId) {
        event!(
            Level::INFO,
            device_id = device_id.to_string(),
            "Wiping device"
        );
        self.sender
            .send(CoordinatorSendMessage {
                target_destinations: [device_id].into(),
                message_body: CoordinatorSendBody::DataWipe,
            })
            .expect("receiver exists");
    }

    pub fn send_from_core(
        &self,
        messages: impl IntoIterator<Item = frostsnap_core::coordinator::CoordinatorSend>,
    ) {
        for message in messages {
            match CoordinatorSendMessage::try_from(message) {
                Ok(m) => {
                    self.sender.send(m).expect("receiver exists");
                }
                Err(e) => {
                    event!(
                        Level::WARN,
                        error = e.to_string(),
                        "tried to send a non-usb message over usb"
                    );
                }
            }
        }
    }
}

#[derive(Debug, Clone)]
pub enum DeviceChange {
    Connected {
        id: DeviceId,
        firmware_digest: Sha256Digest,
        latest_firmware_digest: Option<Sha256Digest>,
    },
    NeedsName {
        id: DeviceId,
    },
    NameChange {
        id: DeviceId,
        name: String,
    },
    Registered {
        id: DeviceId,
        name: String,
    },
    Disconnected {
        id: DeviceId,
    },
    AppMessage(AppMessage),
}

#[derive(Debug, Clone)]
pub struct AppMessage {
    pub from: DeviceId,
    pub body: AppMessageBody,
}

#[derive(Debug, Clone)]
pub enum AppMessageBody {
    Core(DeviceToCoordinatorMessage),
    Misc(CommsMisc),
}

#[derive(Clone, Copy)]
pub struct FirmwareBin {
    bin: &'static [u8],
    digest_cache: Option<Sha256Digest>,
}

impl FirmwareBin {
    pub const fn is_stub(&self) -> bool {
        self.bin.is_empty()
    }

    pub const fn new(bin: &'static [u8]) -> Self {
        Self {
            bin,
            digest_cache: None,
        }
    }

    pub fn num_chunks(&self) -> u32 {
        (self.bin.len() as u32).div_ceil(FIRMWARE_UPGRADE_CHUNK_LEN)
    }

    pub fn size(&self) -> u32 {
        self.bin.len() as u32
    }

    pub fn cached_digest(&mut self) -> Sha256Digest {
        let digest_cache = self.digest_cache.take();
        let digest = digest_cache.unwrap_or_else(|| self.digest());
        self.digest_cache = Some(digest);
        digest
    }

    /// Frostsnap firmware is padded to a device partition length because this makes it simpler to hash
    pub fn digest(&self) -> Sha256Digest {
        use frostsnap_core::sha2::digest::Digest;
        let mut state = sha2::Sha256::default();

        state.update(self.bin);
        let mut len = self.bin.len();

        while len < FIRMWARE_IMAGE_SIZE as usize {
            len += 1;
            state.update([0xff]);
        }

        Sha256Digest(state.finalize().into())
    }
}<|MERGE_RESOLUTION|>--- conflicted
+++ resolved
@@ -372,10 +372,7 @@
                     }
                 }
                 ReceiveSerial::Reset => {
-<<<<<<< HEAD
-=======
                     event!(Level::DEBUG, port = port_name, "Read reset downstream!");
->>>>>>> 939e6b86
                     self.disconnect(&port_name, &mut device_changes);
                 }
                 _ => { /* unused */ }
