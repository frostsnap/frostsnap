--- conflicted
+++ resolved
@@ -257,121 +257,6 @@
   }
 }
 
-<<<<<<< HEAD
-=======
-startRecovery(BuildContext context, RecoverableKey recoverableKey) {
-  try {
-    coord.startRecovery(keyId: recoverableKey.accessStructureRef.keyId);
-  } on FrbAnyhowException catch (e) {
-    if (context.mounted) {
-      showErrorSnackbarBottom(context, e.anyhow);
-    }
-  }
-}
-
-showRecoverWalletsDialog(
-  BuildContext context,
-  WalletListController controller,
-) {
-  final theme = Theme.of(context);
-
-  final list = ListenableBuilder(
-    listenable: controller,
-    builder: (context, _) {
-      var mediaQuery = MediaQuery.of(context);
-      return Column(
-        mainAxisSize: MainAxisSize.min,
-        children: [
-          Padding(
-            padding: const EdgeInsets.symmetric(
-              horizontal: 24.0,
-              vertical: 8.0,
-            ),
-            child: Text(
-              'Plug in a device to recover from.',
-              style: theme.textTheme.bodyMedium?.copyWith(
-                color: theme.colorScheme.onSurfaceVariant,
-              ),
-            ),
-          ),
-          ...controller.recovering
-              .where((key) => key.recoveringAccessIds.isNotEmpty)
-              .map((key) {
-                final accessId = key.recoveringAccessIds.first;
-                final threshold = key.thesholdFor(accessId) ?? 0;
-                final obtained = key.devicesFor(accessId)?.length ?? 0;
-
-                return Card.filled(
-                  margin: EdgeInsets.symmetric(vertical: 8.0, horizontal: 24.0),
-                  child: ListTile(
-                    title: Text(key.name),
-                    subtitle: Text(
-                      'Need to visit ${threshold - obtained} more device(s)',
-                    ),
-                    trailing: CircularProgressIndicator(
-                      value: obtained.toDouble() / threshold.toDouble(),
-                    ),
-                  ),
-                );
-              }),
-          ...controller.recoverables.map((recoverableKey) {
-            final canRecoverNow =
-                recoverableKey.sharesObtained >= recoverableKey.threshold;
-            return Card.filled(
-              margin: const EdgeInsets.symmetric(
-                vertical: 8.0,
-                horizontal: 24.0,
-              ),
-              child: ListTile(
-                title: Text(recoverableKey.name),
-                subtitle: Text(
-                  canRecoverNow ? "Recoverable now" : 'Ready to begin recovery',
-                ),
-                trailing:
-                    canRecoverNow
-                        ? FilledButton(
-                          onPressed:
-                              () => startRecovery(context, recoverableKey),
-                          child: Text('Recover'),
-                        )
-                        : OutlinedButton(
-                          onPressed:
-                              () => startRecovery(context, recoverableKey),
-                          child: Text('Begin'),
-                        ),
-              ),
-            );
-          }),
-          SizedBox(
-            height:
-                24 + mediaQuery.viewInsets.bottom + mediaQuery.padding.bottom,
-          ),
-        ],
-      );
-    },
-  );
-
-  showBottomSheetOrDialog(
-    context,
-    builder:
-        (context, controller) => CustomScrollView(
-          controller: controller,
-          shrinkWrap: true,
-          slivers: [
-            // appBar,
-            SliverToBoxAdapter(
-              child: ConstrainedBox(
-                constraints: BoxConstraints(minHeight: 210),
-                child: Center(child: list),
-              ),
-            ),
-          ],
-        ),
-    titleText: 'Recover Wallet',
-  );
-}
-
->>>>>>> 2d7edac6
 class TxList extends StatefulWidget {
   const TxList({super.key});
   @override
