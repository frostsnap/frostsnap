[package]
name = "device"
version = "0.1.0"
authors = ["nickfarrow <nick@nickfarrow.com>"]
edition = "2021"

[dependencies]
frostsnap_core = { path = "../frostsnap_core" }
frostsnap_comms = { path = "../frostsnap_comms" }
# esp32c3-hal = { git = "https://github.com/esp-rs/esp-hal.git", rev = "a0b72bdfa5a07a6c9387e4658b0d5c87f254d8ea" }
esp32c3-hal = "0.8.0"
esp-alloc = { version = "0.2.0", features = ["oom-handler"] }
esp-backtrace = { version = "0.6.0", features = ["esp32c3", "panic-handler", "print-jtag-serial"] }
esp-println       = { version = "0.4.0", default-features = false, features = ["esp32c3", "jtag_serial"] }
critical-section = "1.1.1"
bincode = { version = "2.0.0-rc.2", default-features = false, features = ["alloc", "derive", "serde"] } 
nb = "1.1.0"
fugit = "0.3.6"
display-interface = "0.4.1"
ssd1306 = "0.7.1"
embedded-graphics = "0.7.1"
<<<<<<< HEAD
embedded-text = "0.5.0"
=======
embedded-text = "0.5.0"

[package.metadata.espflash]
# bootloader      = "bootloader.bin" # Must be a binary file
partition_table = "partitions.csv" # Supports CSV and binary formats
# format          = "direct-boot"    # Can be 'esp-bootloader' or 'direct-boot'
>>>>>>> 3aca0de9
<|MERGE_RESOLUTION|>--- conflicted
+++ resolved
@@ -19,13 +19,9 @@
 display-interface = "0.4.1"
 ssd1306 = "0.7.1"
 embedded-graphics = "0.7.1"
-<<<<<<< HEAD
-embedded-text = "0.5.0"
-=======
 embedded-text = "0.5.0"
 
 [package.metadata.espflash]
 # bootloader      = "bootloader.bin" # Must be a binary file
 partition_table = "partitions.csv" # Supports CSV and binary formats
-# format          = "direct-boot"    # Can be 'esp-bootloader' or 'direct-boot'
->>>>>>> 3aca0de9
+# format          = "direct-boot"    # Can be 'esp-bootloader' or 'direct-boot'