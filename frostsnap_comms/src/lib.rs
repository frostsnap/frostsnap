--- conflicted
+++ resolved
@@ -53,10 +53,6 @@
     Conch,
     Reset,
     // to allow devices to ignore messages they don't understand
-<<<<<<< HEAD
-    Reset,
-=======
->>>>>>> 939e6b86
     Unused8,
     Unused7,
     Unused6,
